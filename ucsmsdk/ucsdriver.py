--- conflicted
+++ resolved
@@ -20,13 +20,10 @@
 
 from six.moves import urllib as urllib2
 from six.moves import http_client as httplib
-<<<<<<< HEAD
 from six.moves.urllib import request as Request
 from six.moves.urllib.error import HTTPError
 from six.moves.urllib.request import HTTPRedirectHandler, HTTPSHandler
-=======
-from six.moves.urllib.error import HTTPError
->>>>>>> ce71808b
+
 
 
 import logging
